# GitHub Actions for Okteto Cloud

## Automate your development workflows using Github Actions and Okteto Cloud
GitHub Actions gives you the flexibility to build an automated software development workflows. With GitHub Actions for Okteto Cloud you can create workflows to build, deploy and update your applications in [Okteto Cloud](https://cloud.okteto.com).

Get started today with a [free Okteto Cloud account](https://cloud.okteto.com)!

## Github Action for Creating a Preview environment in Okteto Cloud

You can use this action to create a preview environment in Okteto Cloud as part of your automated development workflow.

## Inputs

### `name`

**Required**  The name of the Okteto preview environment to create.

> Remember that the preview environment name must have your github ID as a suffix.

### `timeout`

The length of time to wait for completion. Values should contain a corresponding time unit e.g. 1s, 2m, 3h. If not specified it will use `5m`.

### `scope`

**Required**  The scope of the Okteto preview environment to create.

> Available scopes are 'personal' and 'global'.


### `variables`

A list of variables to be used by the pipeline. If several variables are present, they should be separated by commas e.g. VAR1=VAL1,VAR2=VAL2,VAR3=VAL3.

## Example usage

This example runs the login action and then creates a preview environment.

```yaml
# File: .github/workflows/workflow.yml
on: [push]

name: example

jobs:

  devflow:
    runs-on: ubuntu-latest
    steps:
    - name: checkout
      uses: actions/checkout@master
      
    - uses: okteto/login@master
      with:
        token: ${{ secrets.OKTETO_TOKEN }}
    
    - name: "Deploy the previews preview environment"
      uses: okteto/deploy-preview@master
      with:
        name: dev-previews-cindylopez
```

## Advanced usage

 ### Custom Certification Authorities or Self-signed certificates

 You can specify a custom certificate authority or a self-signed certificate by setting the `OKTETO_CA_CERT` environment variable. When this variable is set, the action will install the certificate in the container, and then execute the action. 

 Use this option if you're using a private Certificate Authority or a self-signed certificate in your [Okteto Enterprise](http://okteto.com/enterprise) instance.  We recommend that you store the certificate as an [encrypted secret](https://docs.github.com/en/actions/reference/encrypted-secrets), and that you define the environment variable for the entire job, instead of doing it on every step.


 ```yaml
 # File: .github/workflows/workflow.yml
 on: [push]

 name: example

 jobs:
   devflow:
     runs-on: ubuntu-latest
     env:
       OKTETO_CA_CERT: ${{ secrets.OKTETO_CA_CERT }}
     steps:
      
    - name: "Deploy the preview environment"
      uses: okteto/deploy-preview@master
      env:
<<<<<<< HEAD
        OKTETO_URL: https://cloud.okteto.com
        OKTETO_TOKEN: ${{ secrets.OKTETO_TOKEN }}
=======
        GITHUB_TOKEN: ${{ secrets.GITHUB_TOKEN }}
>>>>>>> 75e1491f
      with:
        name: dev-previews-cindylopez
        scope: personal
        timeout: 15m
 ```<|MERGE_RESOLUTION|>--- conflicted
+++ resolved
@@ -85,12 +85,9 @@
     - name: "Deploy the preview environment"
       uses: okteto/deploy-preview@master
       env:
-<<<<<<< HEAD
         OKTETO_URL: https://cloud.okteto.com
         OKTETO_TOKEN: ${{ secrets.OKTETO_TOKEN }}
-=======
         GITHUB_TOKEN: ${{ secrets.GITHUB_TOKEN }}
->>>>>>> 75e1491f
       with:
         name: dev-previews-cindylopez
         scope: personal
